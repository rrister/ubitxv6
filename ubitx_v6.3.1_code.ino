--- conflicted
+++ resolved
@@ -359,13 +359,8 @@
   
   if (now >= nextFrequencyUpdate && prev_freq != GetActiveVfoFreq()){
     updateDisplay();
-<<<<<<< HEAD
-    nextFrequencyUpdate = now + 500;
+    nextFrequencyUpdate = now + 100;
     prev_freq = GetActiveVfoFreq();
-=======
-    nextFrequencyUpdate = now + 100;
-    prev_freq = frequency;
->>>>>>> baf880c7
   }
 
   int s = enc_read();
@@ -375,7 +370,6 @@
   //Serial.println(s);
 
   doingCAT = 0; // go back to manual mode if you were doing CAT
-<<<<<<< HEAD
   prev_freq = GetActiveVfoFreq();
   uint32_t new_freq = prev_freq;
 
@@ -398,31 +392,6 @@
   if(prev_freq >= THRESHOLD_USB_LSB && new_freq < THRESHOLD_USB_LSB){
     SetActiveVfoMode(VfoMode_e::VFO_MODE_LSB);
   }
-=======
-  prev_freq = frequency;
-
-  // TODO With the new more responsive tuning, 5 and 10 are nearly useless
-  // thresholds for acceleration. I rarely see above 2 or 3 even when turning
-  // the knob quickly.
-  if (s < 5 && s > -5) {
-    frequency += 50l * s;
-    //Serial.println(" 5");
-  }
-  else if (s < 10 && s > -10) {
-    frequency += 100l * s;
-    //Serial.println(" 10");
-  }
-  else { // if (s >= 10 || s <= -10) 
-    frequency += 200l * s;
-    //Serial.println(" <");
-  }
-   
-  if (prev_freq < 10000000l && frequency > 10000000l)
-    isUSB = true;
-    
-  if (prev_freq > 10000000l && frequency < 10000000l)
-    isUSB = false;
->>>>>>> baf880c7
 
   setFrequency(new_freq);
 }
