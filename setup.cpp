#include <Arduino.h>
#include <EEPROM.h>
#include "morse.h"
#include "settings.h"
#include "ubitx.h"
#include "nano_gui.h"

/** Menus
 *  The Radio menus are accessed by tapping on the function button. 
 *  - The main loop() constantly looks for a button press and calls doMenu() when it detects
 *  a function button press. 
 *  - As the encoder is rotated, at every 10th pulse, the next or the previous menu
 *  item is displayed. Each menu item is controlled by it's own function.
 *  - Eache menu function may be called to display itself
 *  - Each of these menu routines is called with a button parameter. 
 *  - The btn flag denotes if the menu itme was clicked on or not.
 *  - If the menu item is clicked on, then it is selected,
 *  - If the menu item is NOT clicked on, then the menu's prompt is to be displayed
 */

void setupExit(){
  menuOn = 0;
}

 //this is used by the si5351 routines in the ubitx_5351 file
extern uint32_t si5351bx_vcoa;

static const unsigned int COLOR_TEXT = DISPLAY_WHITE;
static const unsigned int COLOR_BACKGROUND = DISPLAY_BLACK;
static const unsigned int COLOR_TITLE_BACKGROUND = DISPLAY_NAVY;
static const unsigned int COLOR_SETTING_BACKGROUND = DISPLAY_NAVY;
static const unsigned int COLOR_ACTIVE_BORDER = DISPLAY_WHITE;
static const unsigned int COLOR_INACTIVE_BORDER = COLOR_BACKGROUND;

static const unsigned int LAYOUT_OUTER_BORDER_X = 10;
static const unsigned int LAYOUT_OUTER_BORDER_Y = 10;
static const unsigned int LAYOUT_OUTER_BORDER_WIDTH = 300;
static const unsigned int LAYOUT_OUTER_BORDER_HEIGHT = 220;

static const unsigned int LAYOUT_INNER_BORDER_X = 12;
static const unsigned int LAYOUT_INNER_BORDER_Y = 12;
static const unsigned int LAYOUT_INNER_BORDER_WIDTH = 296;
static const unsigned int LAYOUT_INNER_BORDER_HEIGHT = 216;

static const unsigned int LAYOUT_TITLE_X = LAYOUT_INNER_BORDER_X;
static const unsigned int LAYOUT_TITLE_Y = LAYOUT_INNER_BORDER_Y;
static const unsigned int LAYOUT_TITLE_WIDTH = LAYOUT_INNER_BORDER_WIDTH;
static const unsigned int LAYOUT_TITLE_HEIGHT = 35;

static const unsigned int LAYOUT_ITEM_X = 30;
static const unsigned int LAYOUT_ITEM_Y = LAYOUT_TITLE_Y + LAYOUT_TITLE_HEIGHT + 5;
static const unsigned int LAYOUT_ITEM_WIDTH = 260;
static const unsigned int LAYOUT_ITEM_HEIGHT = 30;
static const unsigned int LAYOUT_ITEM_PITCH_Y = LAYOUT_ITEM_HEIGHT + 1;

static const unsigned int LAYOUT_SETTING_VALUE_X = LAYOUT_ITEM_X;
static const unsigned int LAYOUT_SETTING_VALUE_Y = LAYOUT_ITEM_Y + 3*LAYOUT_ITEM_PITCH_Y;
static const unsigned int LAYOUT_SETTING_VALUE_WIDTH = LAYOUT_ITEM_WIDTH;
static const unsigned int LAYOUT_SETTING_VALUE_HEIGHT = LAYOUT_ITEM_HEIGHT;

static const unsigned int LAYOUT_INSTRUCTION_TEXT_X = 20;
static const unsigned int LAYOUT_INSTRUCTION_TEXT_Y = LAYOUT_ITEM_Y + 5*LAYOUT_ITEM_PITCH_Y;
static const unsigned int LAYOUT_INSTRUCTION_TEXT_WIDTH = LAYOUT_ITEM_WIDTH;
static const unsigned int LAYOUT_INSTRUCTION_TEXT_HEIGHT = LAYOUT_ITEM_HEIGHT;

void displayDialog(const __FlashStringHelper* title, const __FlashStringHelper* instructions){
  strcpy_P(b,(const char*)title);
  strcpy_P(c,(const char*)instructions);
  displayClear(COLOR_BACKGROUND);
  displayRect(LAYOUT_OUTER_BORDER_X,LAYOUT_OUTER_BORDER_Y,LAYOUT_OUTER_BORDER_WIDTH,LAYOUT_OUTER_BORDER_HEIGHT, COLOR_ACTIVE_BORDER);
  displayRect(LAYOUT_INNER_BORDER_X,LAYOUT_INNER_BORDER_Y,LAYOUT_INNER_BORDER_WIDTH,LAYOUT_INNER_BORDER_HEIGHT, COLOR_ACTIVE_BORDER);
  displayText(b, LAYOUT_TITLE_X, LAYOUT_TITLE_Y, LAYOUT_TITLE_WIDTH, LAYOUT_TITLE_HEIGHT, COLOR_TEXT, COLOR_TITLE_BACKGROUND, COLOR_ACTIVE_BORDER);
  displayText(c, LAYOUT_INSTRUCTION_TEXT_X, LAYOUT_INSTRUCTION_TEXT_Y, LAYOUT_INSTRUCTION_TEXT_WIDTH, LAYOUT_INSTRUCTION_TEXT_HEIGHT, COLOR_TEXT, COLOR_BACKGROUND, COLOR_BACKGROUND);
}

void printCarrierFreq(unsigned long freq){

  memset(c, 0, sizeof(c));
  memset(b, 0, sizeof(b));

  ultoa(freq, b, DEC);
  
  strncat(c, b, 2);
  strcat_P(c,(const char*)F("."));
  strncat(c, &b[2], 3);
  strcat(c,(const char*)F("."));
  strncat(c, &b[5], 1);
  displayText(c, LAYOUT_SETTING_VALUE_X, LAYOUT_SETTING_VALUE_Y, LAYOUT_SETTING_VALUE_WIDTH, LAYOUT_SETTING_VALUE_HEIGHT, COLOR_TEXT, COLOR_TITLE_BACKGROUND, COLOR_BACKGROUND);
}

void setupFreq(){
  int knob = 0;
  int32_t prev_calibration;

  displayDialog(F("Set Frequency"),F("Push TUNE to Save"));

  //round off the the nearest khz
<<<<<<< HEAD
  {
    uint32_t freq = GetActiveVfoFreq();
    freq = (freq/1000l)* 1000l;
    setFrequency(freq);
  }

  displayRawText("You should have a", 20, 50, DISPLAY_CYAN, DISPLAY_NAVY);
  displayRawText("signal exactly at ", 20, 75, DISPLAY_CYAN, DISPLAY_NAVY);
  ltoa(GetActiveVfoFreq()/1000l, c, 10);
  strcat(c, " KHz");
  displayRawText(c, 20, 100, DISPLAY_CYAN, DISPLAY_NAVY);

  displayRawText("Rotate to zerobeat", 20, 180, DISPLAY_CYAN, DISPLAY_NAVY);
=======
  frequency = (frequency/1000l)* 1000l;
  setFrequency(frequency);
  
  strcpy_P(c,(const char*)F("You should have a"));
  displayText(c, LAYOUT_SETTING_VALUE_X, LAYOUT_ITEM_Y, LAYOUT_ITEM_WIDTH, LAYOUT_ITEM_HEIGHT, COLOR_TEXT, COLOR_BACKGROUND, COLOR_BACKGROUND);
  strcpy_P(c,(const char*)F("signal exactly at"));
  displayText(c, LAYOUT_SETTING_VALUE_X, LAYOUT_ITEM_Y + 1*LAYOUT_ITEM_PITCH_Y, LAYOUT_ITEM_WIDTH, LAYOUT_ITEM_HEIGHT, COLOR_TEXT, COLOR_BACKGROUND, COLOR_BACKGROUND);
  ltoa(frequency/1000l, c, 10);
  strcat_P(c,(const char*)F(" KHz"));
  displayText(c, LAYOUT_SETTING_VALUE_X, LAYOUT_ITEM_Y + 2*LAYOUT_ITEM_PITCH_Y, LAYOUT_ITEM_WIDTH, LAYOUT_ITEM_HEIGHT, COLOR_TEXT, COLOR_BACKGROUND, COLOR_BACKGROUND);
  strcpy_P(c,(const char*)F("Rotate to zerobeat"));
  displayText(c, LAYOUT_SETTING_VALUE_X, LAYOUT_ITEM_Y + 4*LAYOUT_ITEM_PITCH_Y, LAYOUT_ITEM_WIDTH, LAYOUT_ITEM_HEIGHT, COLOR_TEXT, COLOR_BACKGROUND, COLOR_BACKGROUND);
  
  ltoa(calibration, b, 10);
  displayText(b, LAYOUT_SETTING_VALUE_X, LAYOUT_SETTING_VALUE_Y, LAYOUT_SETTING_VALUE_WIDTH, LAYOUT_SETTING_VALUE_HEIGHT, COLOR_TEXT, COLOR_TITLE_BACKGROUND, COLOR_BACKGROUND);
>>>>>>> 29aa76ed
  //keep clear of any previous button press
  while (btnDown())
    active_delay(100);
  active_delay(100);
   
  prev_calibration = globalSettings.oscillatorCal;
  globalSettings.oscillatorCal = 0;

<<<<<<< HEAD
//  ltoa(calibration/8750, c, 10);
//  strcpy(b, c);
//  strcat(b, "Hz");
//  printLine2(b);

=======
>>>>>>> 29aa76ed
  while (!btnDown())
  {
   knob = enc_read();
   if (knob != 0)
      globalSettings.oscillatorCal += knob * 875;
 /*   else if (knob < 0)
      calibration -= 875; */
    else  
      continue; //don't update the frequency or the display
 
<<<<<<< HEAD
    si5351bx_setfreq(0, globalSettings.usbCarrierFreq);  //set back the cardrier oscillator anyway, cw tx switches it off  
    si5351_set_calibration(globalSettings.oscillatorCal);
    setFrequency(GetActiveVfoFreq());

    //displayRawText("Rotate to zerobeat", 20, 120, DISPLAY_CYAN, DISPLAY_NAVY);
    
    ltoa(globalSettings.oscillatorCal, b, 10);
    displayText(b, 100, 140, 100, 26, DISPLAY_CYAN, DISPLAY_NAVY, DISPLAY_WHITE);
=======
    si5351bx_setfreq(0, usbCarrier);  //set back the cardrier oscillator anyway, cw tx switches it off  
    si5351_set_calibration(calibration);
    setFrequency(frequency);
    
    ltoa(calibration, b, 10);
    displayText(b, LAYOUT_SETTING_VALUE_X, LAYOUT_SETTING_VALUE_Y, LAYOUT_SETTING_VALUE_WIDTH, LAYOUT_SETTING_VALUE_HEIGHT, COLOR_TEXT, COLOR_TITLE_BACKGROUND, COLOR_BACKGROUND);
>>>>>>> 29aa76ed
  }

  SaveSettingsToEeprom();
  initOscillators();
  si5351_set_calibration(globalSettings.oscillatorCal);
  setFrequency(GetActiveVfoFreq());

  //debounce and delay
  while(btnDown())
    active_delay(50);
  active_delay(100);
}

void setupBFO(){
  int knob = 0;
  unsigned long prevCarrier;
   
  prevCarrier = globalSettings.usbCarrierFreq;

  displayDialog(F("Set BFO"),F("Press TUNE to Save")); 
  
  globalSettings.usbCarrierFreq = 11053000l;
  si5351bx_setfreq(0, globalSettings.usbCarrierFreq);
  printCarrierFreq(globalSettings.usbCarrierFreq);

  while (!btnDown()){
    knob = enc_read();

    if (knob != 0)
      globalSettings.usbCarrierFreq -= 50 * knob;
    else
      continue; //don't update the frequency or the display
      
    si5351bx_setfreq(0, globalSettings.usbCarrierFreq);
    setFrequency(GetActiveVfoFreq());
    printCarrierFreq(globalSettings.usbCarrierFreq);
    
    active_delay(100);
  }

  SaveSettingsToEeprom();
  si5351bx_setfreq(0, globalSettings.usbCarrierFreq);
  setFrequency(GetActiveVfoFreq());
  updateDisplay();
  setupExit();
}

void setupCwDelay(){
  int knob = 0;
  int prev_cw_delay;

  displayDialog(F("Set CW T/R Delay"),F("Press tune to Save")); 

  active_delay(500);
  prev_cw_delay = globalSettings.cwActiveTimeoutMs;

<<<<<<< HEAD
  ltoa(globalSettings.cwActiveTimeoutMs, b, 10);
  strcat(b, " msec");
  displayText(b, 100, 100, 120, 26, DISPLAY_CYAN, DISPLAY_BLACK, DISPLAY_BLACK);
=======
  itoa(10 * (int)cwDelayTime, b, 10);
  strcat_P(b,(const char*)F(" msec"));
  displayText(b, LAYOUT_SETTING_VALUE_X, LAYOUT_SETTING_VALUE_Y, LAYOUT_SETTING_VALUE_WIDTH, LAYOUT_SETTING_VALUE_HEIGHT, COLOR_TEXT, COLOR_SETTING_BACKGROUND, COLOR_BACKGROUND);
>>>>>>> 29aa76ed

  while (!btnDown()){
    knob = enc_read();

    if (knob < 0 && globalSettings.cwActiveTimeoutMs > 100)
      globalSettings.cwActiveTimeoutMs -= 100;
    else if (knob > 0 && globalSettings.cwActiveTimeoutMs < 1000)
      globalSettings.cwActiveTimeoutMs += 100;
    else
      continue; //don't update the frequency or the display

<<<<<<< HEAD
    ltoa(globalSettings.cwActiveTimeoutMs, b, 10);
    strcat(b, " msec");
    displayText(b, 100, 100, 120, 26, DISPLAY_CYAN, DISPLAY_BLACK, DISPLAY_BLACK);
      
  }

  SaveSettingsToEeprom();
=======
    itoa(10 * (int)cwDelayTime, b, 10);
    strcat_P(b,(const char*)F(" msec"));
    displayText(b, LAYOUT_SETTING_VALUE_X, LAYOUT_SETTING_VALUE_Y, LAYOUT_SETTING_VALUE_WIDTH, LAYOUT_SETTING_VALUE_HEIGHT, COLOR_TEXT, COLOR_SETTING_BACKGROUND, COLOR_BACKGROUND);
      
  }

  EEPROM.put(CW_DELAYTIME, cwDelayTime);

>>>>>>> 29aa76ed
  active_delay(500);
  setupExit();
}

void setupKeyer(){
<<<<<<< HEAD
  displayDialog("Set CW Keyer", "Press tune to Save"); 

  if(KeyerMode_e::KEYER_STRAIGHT == globalSettings.keyerMode){
    displayText("< Hand Key >", 100, 100, 120, 26, DISPLAY_CYAN, DISPLAY_BLACK, DISPLAY_BLACK);
  }
  else if(KeyerMode_e::KEYER_IAMBIC_A == globalSettings.keyerMode){
    displayText("< Iambic A >", 100, 100, 120, 26, DISPLAY_CYAN, DISPLAY_BLACK, DISPLAY_BLACK);
  }
  else{
    displayText("< Iambic B >", 100, 100, 120, 26, DISPLAY_CYAN, DISPLAY_BLACK, DISPLAY_BLACK);
=======
  int tmp_key, knob;
  
  displayDialog(F("Set CW Keyer"),F("Press tune to Save")); 
 
  if (!Iambic_Key){
    strcpy_P(c,(const char*)F("< Hand Key >"));
    displayText(c, LAYOUT_SETTING_VALUE_X, LAYOUT_SETTING_VALUE_Y, LAYOUT_SETTING_VALUE_WIDTH, LAYOUT_SETTING_VALUE_HEIGHT, COLOR_TEXT, COLOR_SETTING_BACKGROUND, COLOR_BACKGROUND);
  }
  else if (keyerControl & IAMBICB){
    strcpy_P(c,(const char*)F("< Iambic A >"));
    displayText(c, LAYOUT_SETTING_VALUE_X, LAYOUT_SETTING_VALUE_Y, LAYOUT_SETTING_VALUE_WIDTH, LAYOUT_SETTING_VALUE_HEIGHT, COLOR_TEXT, COLOR_SETTING_BACKGROUND, COLOR_BACKGROUND);
  }
  else{
    strcpy_P(c,(const char*)F("< Iambic B >"));
    displayText(c, LAYOUT_SETTING_VALUE_X, LAYOUT_SETTING_VALUE_Y, LAYOUT_SETTING_VALUE_WIDTH, LAYOUT_SETTING_VALUE_HEIGHT, COLOR_TEXT, COLOR_SETTING_BACKGROUND, COLOR_BACKGROUND);
>>>>>>> 29aa76ed
  }

  int knob = 0;
  uint32_t tmp_mode = globalSettings.keyerMode;
  while (!btnDown())
  {
    knob = enc_read();
    if(knob == 0){
      active_delay(50);
      continue;
    }
<<<<<<< HEAD
    if(knob < 0 && tmp_mode > KeyerMode_e::KEYER_STRAIGHT){
      tmp_mode--;
    }
    if(knob > 0 && tmp_mode < KeyerMode_e::KEYER_IAMBIC_B){
      tmp_mode++;
    }

    if (KeyerMode_e::KEYER_STRAIGHT == tmp_mode){
      displayText("< Hand Key >", 100, 100, 120, 26, DISPLAY_CYAN, DISPLAY_BLACK, DISPLAY_BLACK);
    }
    else if(KeyerMode_e::KEYER_IAMBIC_A == tmp_mode){
      displayText("< Iambic A >", 100, 100, 120, 26, DISPLAY_CYAN, DISPLAY_BLACK, DISPLAY_BLACK);
    }
    else if (KeyerMode_e::KEYER_IAMBIC_B == tmp_mode){
      displayText("< Iambic B >", 100, 100, 120, 26, DISPLAY_CYAN, DISPLAY_BLACK, DISPLAY_BLACK);
=======
    if (knob < 0 && tmp_key > 0)
      tmp_key--;
    if (knob > 0)
      tmp_key++;
    if (tmp_key > 2)
      tmp_key = 0;

    if (tmp_key == 0){
      strcpy_P(c,(const char*)F("< Hand Key >"));
      displayText(c, LAYOUT_SETTING_VALUE_X, LAYOUT_SETTING_VALUE_Y, LAYOUT_SETTING_VALUE_WIDTH, LAYOUT_SETTING_VALUE_HEIGHT, COLOR_TEXT, COLOR_SETTING_BACKGROUND, COLOR_BACKGROUND);
    }
    else if (tmp_key == 1){
      strcpy_P(c,(const char*)F("< Iambic A >"));
      displayText(c, LAYOUT_SETTING_VALUE_X, LAYOUT_SETTING_VALUE_Y, LAYOUT_SETTING_VALUE_WIDTH, LAYOUT_SETTING_VALUE_HEIGHT, COLOR_TEXT, COLOR_SETTING_BACKGROUND, COLOR_BACKGROUND);
    }
    else if (tmp_key == 2){
      strcpy_P(c,(const char*)F("< Iambic B >"));
      displayText(c, LAYOUT_SETTING_VALUE_X, LAYOUT_SETTING_VALUE_Y, LAYOUT_SETTING_VALUE_WIDTH, LAYOUT_SETTING_VALUE_HEIGHT, COLOR_TEXT, COLOR_SETTING_BACKGROUND, COLOR_BACKGROUND);
>>>>>>> 29aa76ed
    }
  }

  active_delay(500);

  globalSettings.keyerMode = tmp_mode;
  SaveSettingsToEeprom();
  
  setupExit();
}

const char MI_SET_FREQ [] PROGMEM = "Set Freq...";
const char MI_SET_BFO [] PROGMEM = "Set BFO...";
const char MI_CW_DELAY [] PROGMEM = "CW Delay...";
const char MI_CW_KEYER [] PROGMEM = "CW Keyer...";
const char MI_TOUCH [] PROGMEM = "Touch Screen...";
const char MI_EXIT [] PROGMEM = "Exit";

enum MenuIds {
  MENU_SET_FREQ,
  MENU_SET_BFO,
  MENU_CW_DELAY,
  MENU_CW_KEYER,
  MENU_TOUCH,
  MENU_EXIT,
  MENU_TOTAL
};

const char* const menuItems [MENU_TOTAL] PROGMEM {
  MI_SET_FREQ,
  MI_SET_BFO,
  MI_CW_DELAY,
  MI_CW_KEYER,
  MI_TOUCH,
  MI_EXIT
};

void drawSetupMenu(){
  displayClear(COLOR_BACKGROUND);
  strcpy_P(b,(const char*)F("Setup"));
  displayText(b, LAYOUT_TITLE_X, LAYOUT_TITLE_Y, LAYOUT_TITLE_WIDTH, LAYOUT_TITLE_HEIGHT, COLOR_TEXT, COLOR_TITLE_BACKGROUND, COLOR_ACTIVE_BORDER);
  for(unsigned int i = 0; i < MENU_TOTAL; ++i){
    strcpy_P(b,(const char*)pgm_read_word(&(menuItems[i])));
    displayText(b, LAYOUT_ITEM_X, LAYOUT_ITEM_Y + i*LAYOUT_ITEM_PITCH_Y, LAYOUT_ITEM_WIDTH, LAYOUT_ITEM_HEIGHT, COLOR_TEXT, COLOR_BACKGROUND, COLOR_INACTIVE_BORDER);
  }
}

void movePuck(int i){
  static int prevPuck = 1;//Start value at 1 so that on init, when we get called with 0, we'll update

  //Don't update if we're already on the right selection
  if(prevPuck == i){
    return;
  }

  //Clear old
  displayRect(LAYOUT_ITEM_X, LAYOUT_ITEM_Y + (prevPuck*LAYOUT_ITEM_PITCH_Y), LAYOUT_ITEM_WIDTH, LAYOUT_ITEM_HEIGHT, COLOR_INACTIVE_BORDER);
  //Draw new
  displayRect(LAYOUT_ITEM_X, LAYOUT_ITEM_Y + (i*LAYOUT_ITEM_PITCH_Y), LAYOUT_ITEM_WIDTH, LAYOUT_ITEM_HEIGHT, COLOR_ACTIVE_BORDER);
  prevPuck = i;
  
}

void doSetup2(){
  static const unsigned int COUNTS_PER_ITEM = 10;
  int select=0, i, btnState;

  drawSetupMenu();
  movePuck(select);

   //wait for the button to be raised up
  while(btnDown())
    active_delay(50);
  active_delay(50);  //debounce
  
  menuOn = 2;
 
  while (menuOn){
    i = enc_read();

    if (i > 0){
      if (select + i < MENU_TOTAL*COUNTS_PER_ITEM)
        select += i;
      movePuck(select/COUNTS_PER_ITEM);
    }
    if (i < 0 && select + i >= 0){
      select += i;      //caught ya, i is already -ve here, so you add it
      movePuck(select/COUNTS_PER_ITEM);
    }

    if (!btnDown()){
      active_delay(50);
      continue;
    }

    //wait for the touch to lift off and debounce
    while(btnDown()){
      active_delay(50);
    }
    active_delay(300);
    
    switch(select/COUNTS_PER_ITEM){
      case MENU_SET_FREQ:
      {
        setupFreq();
        break;
      }
      case MENU_SET_BFO:
      {
        setupBFO();
        break;
      }
      case MENU_CW_DELAY:
      {
        setupCwDelay();
        break;
      }
      case MENU_CW_KEYER:
      {
        setupKeyer();
        break;
      }
      case MENU_TOUCH:
      {
        setupTouch();
        break;
      }
      case MENU_EXIT:
      default:
      {
        menuOn = 0;
        break;
      }
    }//switch
    //redraw
    drawSetupMenu();
  }

  //debounce the button
  while(btnDown())
    active_delay(50);
  active_delay(50);

  checkCAT();
  guiUpdate();
}<|MERGE_RESOLUTION|>--- conflicted
+++ resolved
@@ -95,29 +95,17 @@
   displayDialog(F("Set Frequency"),F("Push TUNE to Save"));
 
   //round off the the nearest khz
-<<<<<<< HEAD
   {
     uint32_t freq = GetActiveVfoFreq();
     freq = (freq/1000l)* 1000l;
     setFrequency(freq);
   }
 
-  displayRawText("You should have a", 20, 50, DISPLAY_CYAN, DISPLAY_NAVY);
-  displayRawText("signal exactly at ", 20, 75, DISPLAY_CYAN, DISPLAY_NAVY);
-  ltoa(GetActiveVfoFreq()/1000l, c, 10);
-  strcat(c, " KHz");
-  displayRawText(c, 20, 100, DISPLAY_CYAN, DISPLAY_NAVY);
-
-  displayRawText("Rotate to zerobeat", 20, 180, DISPLAY_CYAN, DISPLAY_NAVY);
-=======
-  frequency = (frequency/1000l)* 1000l;
-  setFrequency(frequency);
-  
   strcpy_P(c,(const char*)F("You should have a"));
   displayText(c, LAYOUT_SETTING_VALUE_X, LAYOUT_ITEM_Y, LAYOUT_ITEM_WIDTH, LAYOUT_ITEM_HEIGHT, COLOR_TEXT, COLOR_BACKGROUND, COLOR_BACKGROUND);
   strcpy_P(c,(const char*)F("signal exactly at"));
   displayText(c, LAYOUT_SETTING_VALUE_X, LAYOUT_ITEM_Y + 1*LAYOUT_ITEM_PITCH_Y, LAYOUT_ITEM_WIDTH, LAYOUT_ITEM_HEIGHT, COLOR_TEXT, COLOR_BACKGROUND, COLOR_BACKGROUND);
-  ltoa(frequency/1000l, c, 10);
+  ltoa(GetActiveVfoFreq()/1000l, c, 10);
   strcat_P(c,(const char*)F(" KHz"));
   displayText(c, LAYOUT_SETTING_VALUE_X, LAYOUT_ITEM_Y + 2*LAYOUT_ITEM_PITCH_Y, LAYOUT_ITEM_WIDTH, LAYOUT_ITEM_HEIGHT, COLOR_TEXT, COLOR_BACKGROUND, COLOR_BACKGROUND);
   strcpy_P(c,(const char*)F("Rotate to zerobeat"));
@@ -125,7 +113,6 @@
   
   ltoa(calibration, b, 10);
   displayText(b, LAYOUT_SETTING_VALUE_X, LAYOUT_SETTING_VALUE_Y, LAYOUT_SETTING_VALUE_WIDTH, LAYOUT_SETTING_VALUE_HEIGHT, COLOR_TEXT, COLOR_TITLE_BACKGROUND, COLOR_BACKGROUND);
->>>>>>> 29aa76ed
   //keep clear of any previous button press
   while (btnDown())
     active_delay(100);
@@ -134,14 +121,6 @@
   prev_calibration = globalSettings.oscillatorCal;
   globalSettings.oscillatorCal = 0;
 
-<<<<<<< HEAD
-//  ltoa(calibration/8750, c, 10);
-//  strcpy(b, c);
-//  strcat(b, "Hz");
-//  printLine2(b);
-
-=======
->>>>>>> 29aa76ed
   while (!btnDown())
   {
    knob = enc_read();
@@ -152,23 +131,12 @@
     else  
       continue; //don't update the frequency or the display
  
-<<<<<<< HEAD
     si5351bx_setfreq(0, globalSettings.usbCarrierFreq);  //set back the cardrier oscillator anyway, cw tx switches it off  
     si5351_set_calibration(globalSettings.oscillatorCal);
     setFrequency(GetActiveVfoFreq());
-
-    //displayRawText("Rotate to zerobeat", 20, 120, DISPLAY_CYAN, DISPLAY_NAVY);
     
     ltoa(globalSettings.oscillatorCal, b, 10);
-    displayText(b, 100, 140, 100, 26, DISPLAY_CYAN, DISPLAY_NAVY, DISPLAY_WHITE);
-=======
-    si5351bx_setfreq(0, usbCarrier);  //set back the cardrier oscillator anyway, cw tx switches it off  
-    si5351_set_calibration(calibration);
-    setFrequency(frequency);
-    
-    ltoa(calibration, b, 10);
     displayText(b, LAYOUT_SETTING_VALUE_X, LAYOUT_SETTING_VALUE_Y, LAYOUT_SETTING_VALUE_WIDTH, LAYOUT_SETTING_VALUE_HEIGHT, COLOR_TEXT, COLOR_TITLE_BACKGROUND, COLOR_BACKGROUND);
->>>>>>> 29aa76ed
   }
 
   SaveSettingsToEeprom();
@@ -225,15 +193,9 @@
   active_delay(500);
   prev_cw_delay = globalSettings.cwActiveTimeoutMs;
 
-<<<<<<< HEAD
   ltoa(globalSettings.cwActiveTimeoutMs, b, 10);
-  strcat(b, " msec");
-  displayText(b, 100, 100, 120, 26, DISPLAY_CYAN, DISPLAY_BLACK, DISPLAY_BLACK);
-=======
-  itoa(10 * (int)cwDelayTime, b, 10);
   strcat_P(b,(const char*)F(" msec"));
   displayText(b, LAYOUT_SETTING_VALUE_X, LAYOUT_SETTING_VALUE_Y, LAYOUT_SETTING_VALUE_WIDTH, LAYOUT_SETTING_VALUE_HEIGHT, COLOR_TEXT, COLOR_SETTING_BACKGROUND, COLOR_BACKGROUND);
->>>>>>> 29aa76ed
 
   while (!btnDown()){
     knob = enc_read();
@@ -245,57 +207,31 @@
     else
       continue; //don't update the frequency or the display
 
-<<<<<<< HEAD
     ltoa(globalSettings.cwActiveTimeoutMs, b, 10);
-    strcat(b, " msec");
-    displayText(b, 100, 100, 120, 26, DISPLAY_CYAN, DISPLAY_BLACK, DISPLAY_BLACK);
-      
-  }
-
-  SaveSettingsToEeprom();
-=======
-    itoa(10 * (int)cwDelayTime, b, 10);
     strcat_P(b,(const char*)F(" msec"));
     displayText(b, LAYOUT_SETTING_VALUE_X, LAYOUT_SETTING_VALUE_Y, LAYOUT_SETTING_VALUE_WIDTH, LAYOUT_SETTING_VALUE_HEIGHT, COLOR_TEXT, COLOR_SETTING_BACKGROUND, COLOR_BACKGROUND);
       
   }
 
-  EEPROM.put(CW_DELAYTIME, cwDelayTime);
-
->>>>>>> 29aa76ed
+  SaveSettingsToEeprom();
   active_delay(500);
   setupExit();
 }
 
 void setupKeyer(){
-<<<<<<< HEAD
-  displayDialog("Set CW Keyer", "Press tune to Save"); 
-
-  if(KeyerMode_e::KEYER_STRAIGHT == globalSettings.keyerMode){
-    displayText("< Hand Key >", 100, 100, 120, 26, DISPLAY_CYAN, DISPLAY_BLACK, DISPLAY_BLACK);
-  }
-  else if(KeyerMode_e::KEYER_IAMBIC_A == globalSettings.keyerMode){
-    displayText("< Iambic A >", 100, 100, 120, 26, DISPLAY_CYAN, DISPLAY_BLACK, DISPLAY_BLACK);
-  }
-  else{
-    displayText("< Iambic B >", 100, 100, 120, 26, DISPLAY_CYAN, DISPLAY_BLACK, DISPLAY_BLACK);
-=======
-  int tmp_key, knob;
-  
   displayDialog(F("Set CW Keyer"),F("Press tune to Save")); 
  
-  if (!Iambic_Key){
+  if(KeyerMode_e::KEYER_STRAIGHT == globalSettings.keyerMode){
     strcpy_P(c,(const char*)F("< Hand Key >"));
     displayText(c, LAYOUT_SETTING_VALUE_X, LAYOUT_SETTING_VALUE_Y, LAYOUT_SETTING_VALUE_WIDTH, LAYOUT_SETTING_VALUE_HEIGHT, COLOR_TEXT, COLOR_SETTING_BACKGROUND, COLOR_BACKGROUND);
   }
-  else if (keyerControl & IAMBICB){
+  else if(KeyerMode_e::KEYER_IAMBIC_A == globalSettings.keyerMode){
     strcpy_P(c,(const char*)F("< Iambic A >"));
     displayText(c, LAYOUT_SETTING_VALUE_X, LAYOUT_SETTING_VALUE_Y, LAYOUT_SETTING_VALUE_WIDTH, LAYOUT_SETTING_VALUE_HEIGHT, COLOR_TEXT, COLOR_SETTING_BACKGROUND, COLOR_BACKGROUND);
   }
   else{
     strcpy_P(c,(const char*)F("< Iambic B >"));
     displayText(c, LAYOUT_SETTING_VALUE_X, LAYOUT_SETTING_VALUE_Y, LAYOUT_SETTING_VALUE_WIDTH, LAYOUT_SETTING_VALUE_HEIGHT, COLOR_TEXT, COLOR_SETTING_BACKGROUND, COLOR_BACKGROUND);
->>>>>>> 29aa76ed
   }
 
   int knob = 0;
@@ -307,7 +243,6 @@
       active_delay(50);
       continue;
     }
-<<<<<<< HEAD
     if(knob < 0 && tmp_mode > KeyerMode_e::KEYER_STRAIGHT){
       tmp_mode--;
     }
@@ -316,33 +251,16 @@
     }
 
     if (KeyerMode_e::KEYER_STRAIGHT == tmp_mode){
-      displayText("< Hand Key >", 100, 100, 120, 26, DISPLAY_CYAN, DISPLAY_BLACK, DISPLAY_BLACK);
-    }
-    else if(KeyerMode_e::KEYER_IAMBIC_A == tmp_mode){
-      displayText("< Iambic A >", 100, 100, 120, 26, DISPLAY_CYAN, DISPLAY_BLACK, DISPLAY_BLACK);
-    }
-    else if (KeyerMode_e::KEYER_IAMBIC_B == tmp_mode){
-      displayText("< Iambic B >", 100, 100, 120, 26, DISPLAY_CYAN, DISPLAY_BLACK, DISPLAY_BLACK);
-=======
-    if (knob < 0 && tmp_key > 0)
-      tmp_key--;
-    if (knob > 0)
-      tmp_key++;
-    if (tmp_key > 2)
-      tmp_key = 0;
-
-    if (tmp_key == 0){
       strcpy_P(c,(const char*)F("< Hand Key >"));
       displayText(c, LAYOUT_SETTING_VALUE_X, LAYOUT_SETTING_VALUE_Y, LAYOUT_SETTING_VALUE_WIDTH, LAYOUT_SETTING_VALUE_HEIGHT, COLOR_TEXT, COLOR_SETTING_BACKGROUND, COLOR_BACKGROUND);
     }
-    else if (tmp_key == 1){
+    else if(KeyerMode_e::KEYER_IAMBIC_A == tmp_mode){
       strcpy_P(c,(const char*)F("< Iambic A >"));
       displayText(c, LAYOUT_SETTING_VALUE_X, LAYOUT_SETTING_VALUE_Y, LAYOUT_SETTING_VALUE_WIDTH, LAYOUT_SETTING_VALUE_HEIGHT, COLOR_TEXT, COLOR_SETTING_BACKGROUND, COLOR_BACKGROUND);
     }
-    else if (tmp_key == 2){
+    else if (KeyerMode_e::KEYER_IAMBIC_B == tmp_mode){
       strcpy_P(c,(const char*)F("< Iambic B >"));
       displayText(c, LAYOUT_SETTING_VALUE_X, LAYOUT_SETTING_VALUE_Y, LAYOUT_SETTING_VALUE_WIDTH, LAYOUT_SETTING_VALUE_HEIGHT, COLOR_TEXT, COLOR_SETTING_BACKGROUND, COLOR_BACKGROUND);
->>>>>>> 29aa76ed
     }
   }
 
