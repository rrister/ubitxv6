#include <Arduino.h>
#include <EEPROM.h>
#include "morse.h"
#include "settings.h"
#include "ubitx.h"
#include "nano_gui.h"

static const unsigned int COLOR_TEXT = DISPLAY_WHITE;
static const unsigned int COLOR_BACKGROUND = DISPLAY_NAVY;

static const unsigned int COLOR_ACTIVE_VFO_TEXT = DISPLAY_WHITE;
static const unsigned int COLOR_ACTIVE_VFO_BACKGROUND = DISPLAY_BLACK;

static const unsigned int COLOR_INACTIVE_VFO_TEXT = DISPLAY_GREEN;
static const unsigned int COLOR_INACTIVE_VFO_BACKGROUND = DISPLAY_BLACK;

static const unsigned int COLOR_INACTIVE_TEXT = DISPLAY_GREEN;
static const unsigned int COLOR_INACTIVE_BACKGROUND = DISPLAY_BLACK;
static const unsigned int COLOR_INACTIVE_BORDER = DISPLAY_DARKGREY;

static const unsigned int COLOR_ACTIVE_TEXT = DISPLAY_BLACK;
static const unsigned int COLOR_ACTIVE_BACKGROUND = DISPLAY_ORANGE;
static const unsigned int COLOR_ACTIVE_BORDER = DISPLAY_WHITE;

static const unsigned int LAYOUT_VFO_LABEL_X = 0;
static const unsigned int LAYOUT_VFO_LABEL_Y = 10;
static const unsigned int LAYOUT_VFO_LABEL_WIDTH = 159;
static const unsigned int LAYOUT_VFO_LABEL_HEIGHT = 36;
static const unsigned int LAYOUT_VFO_LABEL_PITCH_X = 160;

static const unsigned int LAYOUT_MODE_TEXT_X = 0;
static const unsigned int LAYOUT_MODE_TEXT_Y = LAYOUT_VFO_LABEL_Y + LAYOUT_VFO_LABEL_HEIGHT + 1;
static const unsigned int LAYOUT_MODE_TEXT_WIDTH = 320;
static const unsigned int LAYOUT_MODE_TEXT_HEIGHT = 36;

static const unsigned int LAYOUT_BUTTON_X = 2;
static const unsigned int LAYOUT_BUTTON_Y = LAYOUT_MODE_TEXT_Y + LAYOUT_MODE_TEXT_HEIGHT + 1;
static const unsigned int LAYOUT_BUTTON_WIDTH = 60;
static const unsigned int LAYOUT_BUTTON_HEIGHT = 36;
static const unsigned int LAYOUT_BUTTON_PITCH_X = 64;
static const unsigned int LAYOUT_BUTTON_PITCH_Y = 40;

static const unsigned int LAYOUT_CW_TEXT_X = 0;
static const unsigned int LAYOUT_CW_TEXT_Y = LAYOUT_BUTTON_Y + 3*LAYOUT_BUTTON_PITCH_Y + 1;
static const unsigned int LAYOUT_CW_TEXT_WIDTH = 320;
static const unsigned int LAYOUT_CW_TEXT_HEIGHT = 36;

static const unsigned int LAYOUT_TX_X = 280;
static const unsigned int LAYOUT_TX_Y = LAYOUT_MODE_TEXT_Y;
static const unsigned int LAYOUT_TX_WIDTH = 40;
static const unsigned int LAYOUT_TX_HEIGHT = 36;

enum btn_set_e {
  BUTTON_VFOA,
  BUTTON_VFOB,
  BUTTON_RIT,
  BUTTON_USB,
  BUTTON_LSB,
  BUTTON_CW,
  BUTTON_SPL,
  BUTTON_80,
  BUTTON_40,
  BUTTON_30,
  BUTTON_20,
  BUTTON_17,
  BUTTON_15,
  BUTTON_10,
  BUTTON_WPM,
  BUTTON_TON,
  BUTTON_FRQ,
  BUTTON_TOTAL
};

struct Button {
  int x, y, w, h;
  unsigned int id;
  char text[5];
  char morse;
};

constexpr Button btn_set[BUTTON_TOTAL] PROGMEM = {
  {LAYOUT_VFO_LABEL_X + 0*LAYOUT_VFO_LABEL_PITCH_X, LAYOUT_VFO_LABEL_Y, LAYOUT_VFO_LABEL_WIDTH, LAYOUT_VFO_LABEL_HEIGHT, BUTTON_VFOA, "VFOA", 'A'},
  {LAYOUT_VFO_LABEL_X + 1*LAYOUT_VFO_LABEL_PITCH_X, LAYOUT_VFO_LABEL_Y, LAYOUT_VFO_LABEL_WIDTH, LAYOUT_VFO_LABEL_HEIGHT, BUTTON_VFOB, "VFOB", 'B'},
  
  {LAYOUT_BUTTON_X + 0*LAYOUT_BUTTON_PITCH_X, LAYOUT_BUTTON_Y + 0*LAYOUT_BUTTON_PITCH_Y, LAYOUT_BUTTON_WIDTH, LAYOUT_BUTTON_HEIGHT, BUTTON_RIT, "RIT", 'R'},
  {LAYOUT_BUTTON_X + 1*LAYOUT_BUTTON_PITCH_X, LAYOUT_BUTTON_Y + 0*LAYOUT_BUTTON_PITCH_Y, LAYOUT_BUTTON_WIDTH, LAYOUT_BUTTON_HEIGHT, BUTTON_USB, "USB", 'U'},
  {LAYOUT_BUTTON_X + 2*LAYOUT_BUTTON_PITCH_X, LAYOUT_BUTTON_Y + 0*LAYOUT_BUTTON_PITCH_Y, LAYOUT_BUTTON_WIDTH, LAYOUT_BUTTON_HEIGHT, BUTTON_LSB, "LSB", 'L'},
  {LAYOUT_BUTTON_X + 3*LAYOUT_BUTTON_PITCH_X, LAYOUT_BUTTON_Y + 0*LAYOUT_BUTTON_PITCH_Y, LAYOUT_BUTTON_WIDTH, LAYOUT_BUTTON_HEIGHT, BUTTON_CW ,  "CW", 'M'},
  {LAYOUT_BUTTON_X + 4*LAYOUT_BUTTON_PITCH_X, LAYOUT_BUTTON_Y + 0*LAYOUT_BUTTON_PITCH_Y, LAYOUT_BUTTON_WIDTH, LAYOUT_BUTTON_HEIGHT, BUTTON_SPL, "SPL", 'S'},

  {LAYOUT_BUTTON_X + 0*LAYOUT_BUTTON_PITCH_X, LAYOUT_BUTTON_Y + 1*LAYOUT_BUTTON_PITCH_Y, LAYOUT_BUTTON_WIDTH, LAYOUT_BUTTON_HEIGHT, BUTTON_80, "80", '8'},
  {LAYOUT_BUTTON_X + 1*LAYOUT_BUTTON_PITCH_X, LAYOUT_BUTTON_Y + 1*LAYOUT_BUTTON_PITCH_Y, LAYOUT_BUTTON_WIDTH, LAYOUT_BUTTON_HEIGHT, BUTTON_40, "40", '4'},
  {LAYOUT_BUTTON_X + 2*LAYOUT_BUTTON_PITCH_X, LAYOUT_BUTTON_Y + 1*LAYOUT_BUTTON_PITCH_Y, LAYOUT_BUTTON_WIDTH, LAYOUT_BUTTON_HEIGHT, BUTTON_30, "30", '3'},
  {LAYOUT_BUTTON_X + 3*LAYOUT_BUTTON_PITCH_X, LAYOUT_BUTTON_Y + 1*LAYOUT_BUTTON_PITCH_Y, LAYOUT_BUTTON_WIDTH, LAYOUT_BUTTON_HEIGHT, BUTTON_20, "20", '2'},
  {LAYOUT_BUTTON_X + 4*LAYOUT_BUTTON_PITCH_X, LAYOUT_BUTTON_Y + 1*LAYOUT_BUTTON_PITCH_Y, LAYOUT_BUTTON_WIDTH, LAYOUT_BUTTON_HEIGHT, BUTTON_17, "17", '7'},

  {LAYOUT_BUTTON_X + 0*LAYOUT_BUTTON_PITCH_X, LAYOUT_BUTTON_Y + 2*LAYOUT_BUTTON_PITCH_Y, LAYOUT_BUTTON_WIDTH, LAYOUT_BUTTON_HEIGHT, BUTTON_15 ,  "15", '5'},
  {LAYOUT_BUTTON_X + 1*LAYOUT_BUTTON_PITCH_X, LAYOUT_BUTTON_Y + 2*LAYOUT_BUTTON_PITCH_Y, LAYOUT_BUTTON_WIDTH, LAYOUT_BUTTON_HEIGHT, BUTTON_10 ,  "10", '1'},
  {LAYOUT_BUTTON_X + 2*LAYOUT_BUTTON_PITCH_X, LAYOUT_BUTTON_Y + 2*LAYOUT_BUTTON_PITCH_Y, LAYOUT_BUTTON_WIDTH, LAYOUT_BUTTON_HEIGHT, BUTTON_WPM, "WPM", 'W'},
  {LAYOUT_BUTTON_X + 3*LAYOUT_BUTTON_PITCH_X, LAYOUT_BUTTON_Y + 2*LAYOUT_BUTTON_PITCH_Y, LAYOUT_BUTTON_WIDTH, LAYOUT_BUTTON_HEIGHT, BUTTON_TON, "TON", 'T'},
  {LAYOUT_BUTTON_X + 4*LAYOUT_BUTTON_PITCH_X, LAYOUT_BUTTON_Y + 2*LAYOUT_BUTTON_PITCH_Y, LAYOUT_BUTTON_WIDTH, LAYOUT_BUTTON_HEIGHT, BUTTON_FRQ, "FRQ", 'F'},
};

static const unsigned int KEYS_OFFSET = 256;//Unique from buttons
enum keypad_e {
  KEYS_1 = KEYS_OFFSET,
  KEYS_2,
  KEYS_3,
  KEYS_BLANK_1,
  KEYS_OK,
  KEYS_4,
  KEYS_5,
  KEYS_6,
  KEYS_0,
  KEYS_BACKSPACE,
  KEYS_7,
  KEYS_8,
  KEYS_9,
  KEYS_BLANK_2,
  KEYS_CANCEL,
  KEYS_TOTAL = KEYS_CANCEL - KEYS_OFFSET + 1
};
constexpr Button keypad[KEYS_TOTAL] PROGMEM = {
  {LAYOUT_BUTTON_X + 0*LAYOUT_BUTTON_PITCH_X, LAYOUT_BUTTON_Y + 0*LAYOUT_BUTTON_PITCH_Y, LAYOUT_BUTTON_WIDTH, LAYOUT_BUTTON_HEIGHT, KEYS_1,        "1", '1'},
  {LAYOUT_BUTTON_X + 1*LAYOUT_BUTTON_PITCH_X, LAYOUT_BUTTON_Y + 0*LAYOUT_BUTTON_PITCH_Y, LAYOUT_BUTTON_WIDTH, LAYOUT_BUTTON_HEIGHT, KEYS_2,        "2", '2'},
  {LAYOUT_BUTTON_X + 2*LAYOUT_BUTTON_PITCH_X, LAYOUT_BUTTON_Y + 0*LAYOUT_BUTTON_PITCH_Y, LAYOUT_BUTTON_WIDTH, LAYOUT_BUTTON_HEIGHT, KEYS_3,        "3", '3'},
  {LAYOUT_BUTTON_X + 3*LAYOUT_BUTTON_PITCH_X, LAYOUT_BUTTON_Y + 0*LAYOUT_BUTTON_PITCH_Y, LAYOUT_BUTTON_WIDTH, LAYOUT_BUTTON_HEIGHT, KEYS_BLANK_1,   "", '\0'},
  {LAYOUT_BUTTON_X + 4*LAYOUT_BUTTON_PITCH_X, LAYOUT_BUTTON_Y + 0*LAYOUT_BUTTON_PITCH_Y, LAYOUT_BUTTON_WIDTH, LAYOUT_BUTTON_HEIGHT, KEYS_OK,      "OK", 'K'},

  {LAYOUT_BUTTON_X + 0*LAYOUT_BUTTON_PITCH_X, LAYOUT_BUTTON_Y + 1*LAYOUT_BUTTON_PITCH_Y, LAYOUT_BUTTON_WIDTH, LAYOUT_BUTTON_HEIGHT, KEYS_4,          "4", '4'},
  {LAYOUT_BUTTON_X + 1*LAYOUT_BUTTON_PITCH_X, LAYOUT_BUTTON_Y + 1*LAYOUT_BUTTON_PITCH_Y, LAYOUT_BUTTON_WIDTH, LAYOUT_BUTTON_HEIGHT, KEYS_5,          "5", '5'},
  {LAYOUT_BUTTON_X + 2*LAYOUT_BUTTON_PITCH_X, LAYOUT_BUTTON_Y + 1*LAYOUT_BUTTON_PITCH_Y, LAYOUT_BUTTON_WIDTH, LAYOUT_BUTTON_HEIGHT, KEYS_6,          "6", '6'},
  {LAYOUT_BUTTON_X + 3*LAYOUT_BUTTON_PITCH_X, LAYOUT_BUTTON_Y + 1*LAYOUT_BUTTON_PITCH_Y, LAYOUT_BUTTON_WIDTH, LAYOUT_BUTTON_HEIGHT, KEYS_0,          "0", '0'},
  {LAYOUT_BUTTON_X + 4*LAYOUT_BUTTON_PITCH_X, LAYOUT_BUTTON_Y + 1*LAYOUT_BUTTON_PITCH_Y, LAYOUT_BUTTON_WIDTH, LAYOUT_BUTTON_HEIGHT, KEYS_BACKSPACE, "<-", 'B'},

  {LAYOUT_BUTTON_X + 0*LAYOUT_BUTTON_PITCH_X, LAYOUT_BUTTON_Y + 2*LAYOUT_BUTTON_PITCH_Y, LAYOUT_BUTTON_WIDTH, LAYOUT_BUTTON_HEIGHT, KEYS_7,        "7", '7'},
  {LAYOUT_BUTTON_X + 1*LAYOUT_BUTTON_PITCH_X, LAYOUT_BUTTON_Y + 2*LAYOUT_BUTTON_PITCH_Y, LAYOUT_BUTTON_WIDTH, LAYOUT_BUTTON_HEIGHT, KEYS_8,        "8", '8'},
  {LAYOUT_BUTTON_X + 2*LAYOUT_BUTTON_PITCH_X, LAYOUT_BUTTON_Y + 2*LAYOUT_BUTTON_PITCH_Y, LAYOUT_BUTTON_WIDTH, LAYOUT_BUTTON_HEIGHT, KEYS_9,        "9", '9'},
  {LAYOUT_BUTTON_X + 3*LAYOUT_BUTTON_PITCH_X, LAYOUT_BUTTON_Y + 2*LAYOUT_BUTTON_PITCH_Y, LAYOUT_BUTTON_WIDTH, LAYOUT_BUTTON_HEIGHT, KEYS_BLANK_2,   "", '\0'},
  {LAYOUT_BUTTON_X + 4*LAYOUT_BUTTON_PITCH_X, LAYOUT_BUTTON_Y + 2*LAYOUT_BUTTON_PITCH_Y, LAYOUT_BUTTON_WIDTH, LAYOUT_BUTTON_HEIGHT, KEYS_CANCEL, "Can", 'C'},
};

boolean getButton(btn_set_e index, Button* button){
  if(BUTTON_TOTAL == index){
    return false;
  }
  memcpy_P(button, &(btn_set[index]), sizeof(Button));
  return true;
}


/*
 * This formats the frequency given in f 
 */
void formatFreq(long f, char *buff) {
  // tks Jack Purdum W8TEE
  // replaced fsprint commmands by str commands for code size reduction

  memset(buff, 0, 10);
  memset(b, 0, sizeof(b));

  ultoa(f, b, DEC);

  //one mhz digit if less than 10 M, two digits if more
  if (f < 10000000l){
    buff[0] = ' ';
    strncat(buff, b, 4);
    strcat(buff, ".");
    strncat(buff, &b[4], 2);
  }
  else {
    strncat(buff, b, 5);
    strcat(buff, ".");
    strncat(buff, &b[5], 2);
  }
}

inline void drawCommandbar(char* text){
  displayText(text, LAYOUT_MODE_TEXT_X, LAYOUT_MODE_TEXT_Y, LAYOUT_MODE_TEXT_WIDTH, LAYOUT_MODE_TEXT_HEIGHT, COLOR_TEXT, COLOR_BACKGROUND, COLOR_BACKGROUND);
}

/** A generic control to read variable values
*/
int getValueByKnob(int minimum, int maximum, int step_size,  int initial, char* prefix, char *postfix)
{
  int knob = 0;
  int knob_value;

  while (btnDown())
    active_delay(100);

  active_delay(200);
  knob_value = initial;

  strcpy(b, prefix);
  itoa(knob_value, c, 10);
  strcat(b, c);
  strcat(b, postfix);
  drawCommandbar(b);

  while(!btnDown() && digitalRead(PTT) == HIGH){
    knob = enc_read();
    if (knob != 0){
      if (knob_value > minimum && knob < 0)
        knob_value -= step_size;
      if (knob_value < maximum && knob > 0)
        knob_value += step_size;

      strcpy(b, prefix);
      itoa(knob_value, c, 10);
      strcat(b, c);
      strcat(b, postfix);
      drawCommandbar(b);
    }
  checkCAT();
  }
  b[0] = 0;
  drawCommandbar(b);
  return knob_value;
}

<<<<<<< HEAD
void printCarrierFreq(unsigned long freq){

  memset(c, 0, sizeof(c));
  memset(b, 0, sizeof(b));

  ultoa(freq, b, DEC);
  
  strncat(c, b, 2);
  strcat(c, ".");
  strncat(c, &b[2], 3);
  strcat(c, ".");
  strncat(c, &b[5], 1);
  displayText(c, 110, 100, 100, 30, COLOR_TEXT, COLOR_BACKGROUND, COLOR_BACKGROUND);
}

void displayDialog(char *title, char *instructions){
  displayClear(COLOR_BACKGROUND);
  displayRect(10,10,300,220, COLOR_TEXT);
  displayHline(20,45,280,COLOR_TEXT);
  displayRect(12,12,296,216, COLOR_TEXT);
  displayRawText(title, 20, 20, COLOR_TEXT, COLOR_BACKGROUND);
  displayRawText(instructions, 20, 200, COLOR_TEXT, COLOR_BACKGROUND);
}

void displayVFO(Vfo_e vfo){
=======
void displayVFO(int vfo){
>>>>>>> 29aa76ed
  int x, y;
  int displayColor, displayBackground, displayBorder;
  Button button;

  if (globalSettings.splitOn){
    if (vfo == globalSettings.activeVfo){
      c[0] = 'R';
    }
    else{
      c[0] = 'T';
    }
  }
  else{
    if(VFO_A == vfo){
      c[0] = 'A';
    }
    else if(VFO_B == vfo){
      c[0] = 'B';
    }
    else{
      c[0] = '?';
    }
  }
  c[1] = ':';


  if (VFO_A == vfo){
    getButton(BUTTON_VFOA, &button);
    formatFreq(globalSettings.vfoA.frequency, c+2);

    if (VFO_A == globalSettings.activeVfo){
      displayColor = COLOR_ACTIVE_VFO_TEXT;
      displayBackground = COLOR_ACTIVE_VFO_BACKGROUND;
      displayBorder = COLOR_ACTIVE_BORDER;
    }else{
      displayColor = COLOR_INACTIVE_VFO_TEXT;
      displayBackground = COLOR_INACTIVE_VFO_BACKGROUND;
      displayBorder = COLOR_INACTIVE_BORDER;
    }
  }

  if (VFO_B == vfo){
    getButton(BUTTON_VFOB, &button);
    formatFreq(globalSettings.vfoB.frequency, c+2);

    if (VFO_B == globalSettings.activeVfo){
      displayColor = COLOR_ACTIVE_VFO_TEXT;
      displayBackground = COLOR_ACTIVE_VFO_BACKGROUND;
      displayBorder = COLOR_ACTIVE_BORDER;
    } else {
      displayColor = COLOR_INACTIVE_VFO_TEXT;
      displayBackground = COLOR_INACTIVE_VFO_BACKGROUND;
      displayBorder = COLOR_INACTIVE_BORDER;
    }
  }

  displayText(c, button.x, button.y, button.w, button.h, displayColor, displayBackground, displayBorder);
}

void btnDrawActive(Button* button){
  displayText(button->text, button->x, button->y, button->w, button->h, COLOR_ACTIVE_TEXT, COLOR_ACTIVE_BACKGROUND, COLOR_INACTIVE_BORDER);
}
void btnDrawInactive(Button* button){
  displayText(button->text, button->x, button->y, button->w, button->h, COLOR_INACTIVE_TEXT, COLOR_INACTIVE_BACKGROUND, COLOR_INACTIVE_BORDER);
}

void btnDraw(struct Button *button){
  switch(button->id){
    case BUTTON_VFOA:
    {
      displayVFO(VFO_A);
      break;
    }
    case BUTTON_VFOB:
    {
      displayVFO(VFO_B);
      break;
    }
    case BUTTON_RIT:
    {
      if(globalSettings.ritOn){
        btnDrawActive(button);
      }
      else{
        btnDrawInactive(button);
      }
      break;
    }
    case BUTTON_USB:
    {
      if(VFO_MODE_USB == GetActiveVfoMode()){
        btnDrawActive(button);
      }
      else{
        btnDrawInactive(button);
      }
      break;
    }
    case BUTTON_LSB:
    {
      if(VFO_MODE_LSB == GetActiveVfoMode()){
        btnDrawActive(button);
      }
      else{
        btnDrawInactive(button);
      }
      break;
    }
    case BUTTON_SPL:
    {
      if(globalSettings.splitOn){
        btnDrawActive(button);
      }
      else{
        btnDrawInactive(button);
      }
      break;
    }
    case BUTTON_CW:
    {
      if(TuningMode_e::TUNE_CW == globalSettings.tuningMode){
        btnDrawActive(button);
      }
      else{
        btnDrawInactive(button);
      }
      break;
    }
    default:
    {
      btnDrawInactive(button);
      break;
    }
  }//End switch
}


void displayRIT(){
  c[0] = 0;
  displayFillrect(LAYOUT_MODE_TEXT_X,LAYOUT_MODE_TEXT_Y,LAYOUT_MODE_TEXT_WIDTH,LAYOUT_MODE_TEXT_HEIGHT, COLOR_BACKGROUND);
  if(globalSettings.ritOn){
    strcpy_P(c,(const char*)F("TX:"));
    formatFreq(globalSettings.ritFrequency, c+3);
    if (VFO_A == globalSettings.activeVfo)
      displayText(c, LAYOUT_MODE_TEXT_X + 0*LAYOUT_VFO_LABEL_PITCH_X, LAYOUT_MODE_TEXT_Y, LAYOUT_MODE_TEXT_WIDTH, LAYOUT_MODE_TEXT_HEIGHT, COLOR_TEXT, COLOR_BACKGROUND, COLOR_BACKGROUND);
    else
      displayText(c, LAYOUT_MODE_TEXT_X + 1*LAYOUT_VFO_LABEL_PITCH_X, LAYOUT_MODE_TEXT_Y, LAYOUT_MODE_TEXT_WIDTH, LAYOUT_MODE_TEXT_HEIGHT, COLOR_TEXT, COLOR_BACKGROUND, COLOR_BACKGROUND);
  }
}

void fastTune(){
  //if the btn is down, wait until it is up
  while(btnDown())
    active_delay(50);
  active_delay(300);
  
  displayText("Fast tune", LAYOUT_MODE_TEXT_X, LAYOUT_MODE_TEXT_Y, LAYOUT_MODE_TEXT_WIDTH, LAYOUT_MODE_TEXT_HEIGHT, COLOR_TEXT, COLOR_BACKGROUND, COLOR_BACKGROUND);
  while(1){
    checkCAT();

    //exit after debouncing the btnDown
    if (btnDown()){
      displayFillrect(LAYOUT_MODE_TEXT_X, LAYOUT_MODE_TEXT_Y, LAYOUT_MODE_TEXT_WIDTH, LAYOUT_MODE_TEXT_HEIGHT, COLOR_BACKGROUND);

      //wait until the button is realsed and then return
      while(btnDown())
        active_delay(50);
      active_delay(300);
      return;
    }
    
    int encoder = enc_read();
    if (encoder != 0){
      uint32_t freq = GetActiveVfoFreq();
      if (encoder > 0 && freq < 30000000l){
        freq += 50000l;
      }
      else if (encoder < 0 && freq > 600000l){
        freq -= 50000l;
      }
      setFrequency(freq);
      displayVFO(globalSettings.activeVfo);
    }
  }// end of the event loop
}

void enterFreq(){
  //force the display to refresh everything
  //display all the buttons
  
  for (int i = 0; i < KEYS_TOTAL; i++){
    Button button;
    memcpy_P(&button, &(keypad[i]), sizeof(Button));
    btnDraw(&button);
  }

  int cursor_pos = 0;
  memset(c, 0, sizeof(c));

  while(1){

    checkCAT();
    if(!readTouch())
      continue;
      
    scaleTouch(&ts_point);

    for (int i = 0; i < KEYS_TOTAL; i++){
      Button button;
      memcpy_P(&button, &(keypad[i]), sizeof(Button));

      int x2 = button.x + button.w;
      int y2 = button.y + button.h;
  
      if(button.x < ts_point.x && ts_point.x < x2 && 
         button.y < ts_point.y && ts_point.y < y2){
        //Serial.print(F("Entered key: "));
        //Serial.println(button.text);
        switch(button.id){
          case KEYS_OK:
          {
            long freq = atol(c);
            if((LOWEST_FREQ/1000 <= freq) && (freq <= HIGHEST_FREQ/1000)){
              freq *= 1000L;
              setFrequency(freq);
              if (VFO_A == globalSettings.activeVfo){
                globalSettings.vfoA.frequency = freq;
              }
              else{
                globalSettings.vfoB.frequency = freq;
              }
              saveVFOs();
            }
            guiUpdate();
            return;
            break;
          }
          
          case KEYS_BACKSPACE:
          {
            c[cursor_pos] = 0;
            if (cursor_pos > 0){
              cursor_pos--;
            }
            c[cursor_pos] = 0;
            break;
          }
          case KEYS_CANCEL:
          {
            guiUpdate();
            return;
            break;
          }
          case KEYS_0:
          case KEYS_1:
          case KEYS_2:
          case KEYS_3:
          case KEYS_4:
          case KEYS_5:
          case KEYS_6:
          case KEYS_7:
          case KEYS_8:
          case KEYS_9:
          {
            c[cursor_pos++] = button.text[0];
            c[cursor_pos] = 0;
            break;
          }
          default:
          {
            //Serial.print(F("Unknown key id: "));
            //Serial.println(button.id);
            break;
          }
        }//switch
      }//if button hit test
    }// end of the button scanning loop
    strcpy(b, c);
    strcat(b, " KHz");
    displayText(b, LAYOUT_MODE_TEXT_X, LAYOUT_MODE_TEXT_Y, LAYOUT_MODE_TEXT_WIDTH, LAYOUT_MODE_TEXT_HEIGHT, COLOR_TEXT, COLOR_BACKGROUND, COLOR_BACKGROUND);
    active_delay(300);
    while(readTouch())
      checkCAT();
  } // end of event loop : while(1)
}

void drawCWStatus(){
  strcpy(b, " cw: ");
  int wpm = 1200/globalSettings.cwDitDurationMs;
  itoa(wpm,c, 10);
  strcat(b, c);
  strcat(b, "wpm, ");
  itoa(globalSettings.cwSideToneFreq, c, 10);
  strcat(b, c);
  strcat(b, "hz");
  displayText(b, LAYOUT_CW_TEXT_X, LAYOUT_CW_TEXT_Y, LAYOUT_CW_TEXT_WIDTH, LAYOUT_CW_TEXT_HEIGHT, COLOR_TEXT, COLOR_BACKGROUND, COLOR_BACKGROUND);
}


void drawTx(){
  if (globalSettings.txActive)
    displayText("TX", LAYOUT_TX_X, LAYOUT_TX_Y, LAYOUT_TX_WIDTH, LAYOUT_TX_HEIGHT, COLOR_ACTIVE_TEXT, COLOR_ACTIVE_BACKGROUND, COLOR_BACKGROUND);
  else
    displayFillrect(LAYOUT_TX_X, LAYOUT_TX_Y, LAYOUT_TX_WIDTH, LAYOUT_TX_HEIGHT, COLOR_BACKGROUND);
}
void drawStatusbar(){
  drawCWStatus();
}

void guiUpdate(){

/*
  if (doingCAT)
    return;
*/
  // use the current frequency as the VFO frequency for the active VFO
  displayClear(COLOR_BACKGROUND);

  displayVFO(VFO_A);
  displayVFO(VFO_B);

  checkCAT();
  displayRIT();
  checkCAT();

  //force the display to refresh everything
  //display all the buttons
  for (int i = 0; i < BUTTON_TOTAL; i++){
    Button button;
    memcpy_P(&button, &(btn_set[i]), sizeof(Button));
    btnDraw(&button);
    checkCAT();
  }
  drawStatusbar();
  checkCAT();
}



// this builds up the top line of the display with frequency and mode
void updateDisplay() {
   displayVFO(globalSettings.activeVfo);
}

int enc_prev_state = 3;

/**
 * The A7 And A6 are purely analog lines on the Arduino Nano
 * These need to be pulled up externally using two 10 K resistors
 * 
 * There are excellent pages on the Internet about how these encoders work
 * and how they should be used. We have elected to use the simplest way
 * to use these encoders without the complexity of interrupts etc to 
 * keep it understandable.
 * 
 * The enc_state returns a two-bit number such that each bit reflects the current
 * value of each of the two phases of the encoder
 * 
 * The enc_read returns the number of net pulses counted over 50 msecs. 
 * If the puluses are -ve, they were anti-clockwise, if they are +ve, the
 * were in the clockwise directions. Higher the pulses, greater the speed
 * at which the enccoder was spun
 */

byte enc_state (void) {
    //Serial.print(digitalRead(ENC_A)); Serial.print(":");Serial.println(digitalRead(ENC_B));
    return (digitalRead(ENC_A) == 1 ? 1 : 0) + (digitalRead(ENC_B) == 1 ? 2: 0);
}

int enc_read(void) {
  int result = 0; 
  byte newState;
  int enc_speed = 0;
  
  long stop_by = millis() + 200;
  
  while (millis() < stop_by) { // check if the previous state was stable
    newState = enc_state(); // Get current state  
    
//    if (newState != enc_prev_state)
//      active_delay(20);
    
    if (enc_state() != newState || newState == enc_prev_state)
      continue; 
    //these transitions point to the encoder being rotated anti-clockwise
    if ((enc_prev_state == 0 && newState == 2) || 
      (enc_prev_state == 2 && newState == 3) || 
      (enc_prev_state == 3 && newState == 1) || 
      (enc_prev_state == 1 && newState == 0)){
        result--;
      }
    //these transitions point o the enccoder being rotated clockwise
    if ((enc_prev_state == 0 && newState == 1) || 
      (enc_prev_state == 1 && newState == 3) || 
      (enc_prev_state == 3 && newState == 2) || 
      (enc_prev_state == 2 && newState == 0)){
        result++;
      }
    enc_prev_state = newState; // Record state for next pulse interpretation
    enc_speed++;
    active_delay(1);
  }
  //if (result)
  //  Serial.println(result);
  return(result);
}

void ritToggle(struct Button *button){
  if (globalSettings.ritOn){
    ritEnable(GetActiveVfoFreq());
  }
  else{
    ritDisable();
  }
  btnDraw(button);
  displayRIT();
}

void splitToggle(Button *button){

  globalSettings.splitOn = !globalSettings.splitOn;

  btnDraw(button);

  //disable rit as well
  ritDisable();
  
  Button button2;
  getButton(BUTTON_RIT, &button2);
  btnDraw(&button2);
  
  displayRIT();
  displayVFO(VFO_A);
  displayVFO(VFO_B);
}

void vfoReset(){
  Button button;
  if (VFO_A == globalSettings.activeVfo)
    globalSettings.vfoB.frequency = globalSettings.vfoA.frequency;
  else
    globalSettings.vfoA.frequency = globalSettings.vfoB.frequency;

  if(globalSettings.splitOn){
    getButton(BUTTON_SPL, &button);
    splitToggle(&button);
  }

  if(globalSettings.ritOn){
    getButton(BUTTON_RIT, &button);
    ritToggle(&button);
  }
  
  displayVFO(VFO_A);
  displayVFO(VFO_B);

  saveVFOs();
}

void cwToggle(struct Button *b){
  if (TuningMode_e::TUNE_SSB == globalSettings.tuningMode){
    globalSettings.tuningMode = TuningMode_e::TUNE_CW;
  }
  else{
    globalSettings.tuningMode = TuningMode_e::TUNE_SSB;
  }

  setFrequency(GetActiveVfoFreq());
  btnDraw(b);
}

void sidebandToggle(Button* button){
  if(BUTTON_LSB == button->id)
    SetActiveVfoMode(VfoMode_e::VFO_MODE_LSB);
  else
    SetActiveVfoMode(VfoMode_e::VFO_MODE_USB);

  struct Button button2;
  getButton(BUTTON_USB, &button2);
  btnDraw(&button2);
  getButton(BUTTON_LSB, &button2);
  btnDraw(&button2);

  saveVFOs();
}


void redrawVFOs(){
    struct Button button;
    ritDisable();
    getButton(BUTTON_RIT, &button);
    btnDraw(&button);
    displayRIT();
    displayVFO(VFO_A);
    displayVFO(VFO_B);

    //draw the lsb/usb buttons, the sidebands might have changed
    getButton(BUTTON_LSB, &button);
    btnDraw(&button);
    getButton(BUTTON_USB, &button);
    btnDraw(&button);
}


void switchBand(uint32_t bandfreq){

  //Serial.println(frequency);
  //Serial.println(bandfreq);
  uint32_t offset;
  uint32_t freq = GetActiveVfoFreq();
  if (3500000L <= freq && freq <= 4000000L)
    offset = freq - 3500000l;
  else if (24800000L <= freq && freq <= 25000000L)
    offset = freq - 24800000L;
  else 
    offset = freq % 1000000L;

  //Serial.println(offset);

  setFrequency(bandfreq + offset);
  updateDisplay(); 
  saveVFOs();
}

void setCwSpeed()
{
  int wpm = 1200/globalSettings.cwDitDurationMs;
   
  wpm = getValueByKnob(1, 100, 1,  wpm, "CW: ", " WPM");

  globalSettings.cwDitDurationMs = 1200/wpm;
  SaveSettingsToEeprom();
  active_delay(500);
  drawStatusbar();
  //printLine2("");
  //updateDisplay();
}

void setCwTone(){
  int knob = 0;
  int prev_sideTone;
     
  tone(CW_TONE, globalSettings.cwSideToneFreq);
  itoa(globalSettings.cwSideToneFreq, c, 10);
  strcpy(b, "CW Tone: ");
  strcat(b, c);
  strcat(b, " Hz");
  drawCommandbar(b);

  //disable all clock 1 and clock 2 
  while (digitalRead(PTT) == HIGH && !btnDown())
  {
    knob = enc_read();

    if (knob > 0 && globalSettings.cwSideToneFreq < 2000)
      globalSettings.cwSideToneFreq += 10;
    else if (knob < 0 && globalSettings.cwSideToneFreq > 100 )
      globalSettings.cwSideToneFreq -= 10;
    else
      continue; //don't update the frequency or the display
        
    tone(CW_TONE, globalSettings.cwSideToneFreq);
    itoa(globalSettings.cwSideToneFreq, c, 10);
    strcpy(b, "CW Tone: ");
    strcat(b, c);
    strcat(b, " Hz");
    drawCommandbar(b);
    //printLine2(b);

    checkCAT();
    active_delay(20);
  }
  noTone(CW_TONE);

  SaveSettingsToEeprom();

  b[0] = 0;
  drawCommandbar(b);
  drawStatusbar();
  //printLine2("");
  //updateDisplay();
}

void doCommand(Button* button){
  //Serial.print(F("Doing command: "));
  //Serial.print(button->text);
  //Serial.print(F(", Hitbox: "));
  //Serial.print(button->x);Serial.print(F(","));
  //Serial.print(button->y);Serial.print(F(";"));
  //Serial.print(button->x + button->w);Serial.print(F(","));
  //Serial.println(button->y + button->h);
  switch(button->id){
    case BUTTON_RIT:
    {
      ritToggle(button);
      break;
    }
    case BUTTON_LSB:
    case BUTTON_USB:
    {
      sidebandToggle(button);
      break;
    }
    case BUTTON_CW:
    {
      cwToggle(button);
      break;
    }
    case BUTTON_SPL:
    {
      splitToggle(button);
      break;
    }
    case BUTTON_VFOA:
    {
      if(VFO_A == globalSettings.activeVfo){
        fastTune();
      }
      else{
        switchVFO(VFO_A);
      }
      break;
    }
    case BUTTON_VFOB:
    {
      if(VFO_B == globalSettings.activeVfo){
        fastTune();
      }
      else{
        switchVFO(VFO_B);
      }
      break;
    }
    case BUTTON_80:
    {
      switchBand(3500000L);
      break;
    }
    case BUTTON_40:
    {
      switchBand(7000000L);
      break;
    }
    case BUTTON_30:
    {
      switchBand(10000000L);
      break;
    }
    case BUTTON_20:
    {
      switchBand(14000000L);
      break;
    }
    case BUTTON_17:
    {
      switchBand(18000000L);
      break;
    }
    case BUTTON_15:
    {
      switchBand(21000000L);
      break;
    }
    case BUTTON_10:
    {
      switchBand(28000000L);
      break;
    }
    case BUTTON_FRQ:
    {
      enterFreq();
      break;
    }
    case BUTTON_WPM:
    {
      setCwSpeed();
      break;
    }
    case BUTTON_TON:
    {
      setCwTone();
      break;
    }
    default:
    {
      //Serial.print(F("Unknown command: "));
      //Serial.println(button.id);
      break;
    }
  }
}

void  checkTouch(){
  if (!readTouch())
    return;

  while(readTouch())
    checkCAT();
  scaleTouch(&ts_point);
 
  /* //debug code
  Serial.print(ts_point.x); Serial.print(' ');Serial.println(ts_point.y);
  */
  for (int i = 0; i < BUTTON_TOTAL; i++){
    Button button;
    memcpy_P(&button, &(btn_set[i]), sizeof(Button));

    int x2 = button.x + button.w;
    int y2 = button.y + button.h;

    if(button.x < ts_point.x && ts_point.x < x2 && 
       button.y < ts_point.y && ts_point.y < y2)
      doCommand(&button);
  }
}

//returns true if the button is pressed
int btnDown(){
  if (digitalRead(FBUTTON) == HIGH)
    return 0;
  else
    return 1;
}


void drawFocus(int ibtn, int color){
  Button button;

  memcpy_P(&button, &(btn_set[ibtn]), sizeof(Button));
  displayRect(button.x, button.y, button.w, button.h, color);
}

void doCommands(){
  int select=0, i, prevButton, btnState;

  //wait for the button to be raised up
  while(btnDown())
    active_delay(50);
  active_delay(50);  //debounce

  menuOn = 2;

  while (menuOn){

    //check if the knob's button was pressed
    btnState = btnDown();
    if (btnState){
      Button button;
      memcpy_P(&button, &(btn_set[select/10]), sizeof(Button));
    
      doCommand(&button);

      //unfocus the buttons
      drawFocus(select, COLOR_INACTIVE_BORDER);
      if (VFO_A == globalSettings.activeVfo)
        drawFocus(BUTTON_VFOA, COLOR_ACTIVE_BORDER);
      else
        drawFocus(BUTTON_VFOB, COLOR_ACTIVE_BORDER);
        
      //wait for the button to be up and debounce
      while(btnDown())
        active_delay(100);
      active_delay(500);
      return;
    }

    i = enc_read();
    
    if (i == 0){
      active_delay(50);
      continue;
    }
    
    if (i > 0){
      if (select + i < BUTTON_TOTAL * 10)
        select += i;
    }
    if (i < 0 && select + i >= 0)
      select += i;      //caught ya, i is already -ve here, so you add it
    
    if (prevButton == select / 10)
      continue;
      
     //we are on a new button
     drawFocus(prevButton, COLOR_INACTIVE_BORDER);
     drawFocus(select/10, COLOR_ACTIVE_BORDER);
     prevButton = select/10;
  }
//  guiUpdate();

  //debounce the button
  while(btnDown())
    active_delay(50);
  active_delay(50);

  checkCAT();
}
<|MERGE_RESOLUTION|>--- conflicted
+++ resolved
@@ -219,35 +219,7 @@
   return knob_value;
 }
 
-<<<<<<< HEAD
-void printCarrierFreq(unsigned long freq){
-
-  memset(c, 0, sizeof(c));
-  memset(b, 0, sizeof(b));
-
-  ultoa(freq, b, DEC);
-  
-  strncat(c, b, 2);
-  strcat(c, ".");
-  strncat(c, &b[2], 3);
-  strcat(c, ".");
-  strncat(c, &b[5], 1);
-  displayText(c, 110, 100, 100, 30, COLOR_TEXT, COLOR_BACKGROUND, COLOR_BACKGROUND);
-}
-
-void displayDialog(char *title, char *instructions){
-  displayClear(COLOR_BACKGROUND);
-  displayRect(10,10,300,220, COLOR_TEXT);
-  displayHline(20,45,280,COLOR_TEXT);
-  displayRect(12,12,296,216, COLOR_TEXT);
-  displayRawText(title, 20, 20, COLOR_TEXT, COLOR_BACKGROUND);
-  displayRawText(instructions, 20, 200, COLOR_TEXT, COLOR_BACKGROUND);
-}
-
 void displayVFO(Vfo_e vfo){
-=======
-void displayVFO(int vfo){
->>>>>>> 29aa76ed
   int x, y;
   int displayColor, displayBackground, displayBorder;
   Button button;
